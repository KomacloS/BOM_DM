--- conflicted
+++ resolved
@@ -571,18 +571,6 @@
             len(self.work),
             self.pool.maxThreadCount(),
         )
-<<<<<<< HEAD
-        try:
-            active_before = self.pool.activeThreadCount()
-        except Exception:
-            active_before = -1
-        logger.debug(
-            "Auto-datasheet: initial pool state active=%s max=%s",
-            active_before,
-            self.pool.maxThreadCount(),
-        )
-=======
->>>>>>> ec5893a3
         if len(self.work) > self.pool.maxThreadCount():
             logger.info(
                 "Auto-datasheet queue depth=%d (exceeds concurrency)",
@@ -639,23 +627,6 @@
             len(self.dup_queue),
             self.auto_dupes.isChecked(),
         )
-<<<<<<< HEAD
-        try:
-            active = self.pool.activeThreadCount()
-            if active:
-                logger.debug(
-                    "Auto-datasheet: waiting up to 5s for worker pool to drain (active=%s)",
-                    active,
-                )
-                self.pool.waitForDone(5000)
-                logger.debug(
-                    "Auto-datasheet: worker pool drain complete (active=%s)",
-                    self.pool.activeThreadCount(),
-                )
-        except Exception as exc:
-            logger.debug("Auto-datasheet: waitForDone skipped due to %s", exc)
-=======
->>>>>>> ec5893a3
         if self.on_locked_parts_changed:
             self.on_locked_parts_changed({w.part_id for w in self.work}, lock=False)
         if self.dup_queue and not self.auto_dupes.isChecked():
